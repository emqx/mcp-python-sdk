--- conflicted
+++ resolved
@@ -1,5 +1,5 @@
 version = 1
-revision = 3
+revision = 2
 requires-python = ">=3.10"
 
 [manifest]
@@ -607,11 +607,8 @@
     { name = "anyio" },
     { name = "httpx" },
     { name = "httpx-sse" },
-<<<<<<< HEAD
+    { name = "jsonschema" },
     { name = "paho-mqtt" },
-=======
-    { name = "jsonschema" },
->>>>>>> c3717e7a
     { name = "pydantic" },
     { name = "pydantic-settings" },
     { name = "python-multipart" },
@@ -658,13 +655,9 @@
     { name = "anyio", specifier = ">=4.5" },
     { name = "httpx", specifier = ">=0.27.1" },
     { name = "httpx-sse", specifier = ">=0.4" },
-<<<<<<< HEAD
+    { name = "jsonschema", specifier = ">=4.20.0" },
     { name = "paho-mqtt", git = "https://github.com/eclipse-paho/paho.mqtt.python.git?tag=v2.1.0" },
-    { name = "pydantic", specifier = ">=2.7.2,<3.0.0" },
-=======
-    { name = "jsonschema", specifier = ">=4.20.0" },
     { name = "pydantic", specifier = ">=2.11.0,<3.0.0" },
->>>>>>> c3717e7a
     { name = "pydantic-settings", specifier = ">=2.5.2" },
     { name = "python-dotenv", marker = "extra == 'cli'", specifier = ">=1.0.0" },
     { name = "python-multipart", specifier = ">=0.0.9" },
