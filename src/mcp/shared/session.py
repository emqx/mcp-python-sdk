import logging
from collections.abc import Callable
from contextlib import AsyncExitStack, asynccontextmanager
from datetime import timedelta
from types import TracebackType
from typing import Any, Generic, Protocol, TypeVar

import anyio
import httpx
from anyio.streams.memory import MemoryObjectReceiveStream, MemoryObjectSendStream
from pydantic import BaseModel
from typing_extensions import Self

from mcp.shared.exceptions import McpError
from mcp.shared.message import MessageMetadata, ServerMessageMetadata, SessionMessage
from mcp.types import (
    CONNECTION_CLOSED,
    INVALID_PARAMS,
    CancelledNotification,
    ClientNotification,
    ClientRequest,
    ClientResult,
    ErrorData,
    JSONRPCError,
    JSONRPCMessage,
    JSONRPCNotification,
    JSONRPCRequest,
    JSONRPCResponse,
    ProgressNotification,
    RequestParams,
    ServerNotification,
    ServerRequest,
    ServerResult,
)

SendRequestT = TypeVar("SendRequestT", ClientRequest, ServerRequest)
SendResultT = TypeVar("SendResultT", ClientResult, ServerResult)
SendNotificationT = TypeVar("SendNotificationT", ClientNotification, ServerNotification)
ReceiveRequestT = TypeVar("ReceiveRequestT", ClientRequest, ServerRequest)
ReceiveResultT = TypeVar("ReceiveResultT", bound=BaseModel)
ReceiveNotificationT = TypeVar("ReceiveNotificationT", ClientNotification, ServerNotification)

RequestId = str | int


class ProgressFnT(Protocol):
    """Protocol for progress notification callbacks."""

    async def __call__(self, progress: float, total: float | None, message: str | None) -> None: ...


class RequestResponder(Generic[ReceiveRequestT, SendResultT]):
    """Handles responding to MCP requests and manages request lifecycle.

    This class MUST be used as a context manager to ensure proper cleanup and
    cancellation handling:

    Example:
        with request_responder as resp:
            await resp.respond(result)

    The context manager ensures:
    1. Proper cancellation scope setup and cleanup
    2. Request completion tracking
    3. Cleanup of in-flight requests
    """

    def __init__(
        self,
        request_id: RequestId,
        request_meta: RequestParams.Meta | None,
        request: ReceiveRequestT,
        session: """BaseSession[
            SendRequestT,
            SendNotificationT,
            SendResultT,
            ReceiveRequestT,
            ReceiveNotificationT
        ]""",
        on_complete: Callable[["RequestResponder[ReceiveRequestT, SendResultT]"], Any],
        message_metadata: MessageMetadata = None,
    ) -> None:
        self.request_id = request_id
        self.request_meta = request_meta
        self.request = request
        self.message_metadata = message_metadata
        self._session = session
        self._completed = False
        self._cancel_scope = anyio.CancelScope()
        self._on_complete = on_complete
        self._entered = False  # Track if we're in a context manager

    def __enter__(self) -> "RequestResponder[ReceiveRequestT, SendResultT]":
        """Enter the context manager, enabling request cancellation tracking."""
        self._entered = True
        self._cancel_scope = anyio.CancelScope()
        self._cancel_scope.__enter__()
        return self

    def __exit__(
        self,
        exc_type: type[BaseException] | None,
        exc_val: BaseException | None,
        exc_tb: TracebackType | None,
    ) -> None:
        """Exit the context manager, performing cleanup and notifying completion."""
        try:
            if self._completed:
                self._on_complete(self)
        finally:
            self._entered = False
            if not self._cancel_scope:
                raise RuntimeError("No active cancel scope")
            self._cancel_scope.__exit__(exc_type, exc_val, exc_tb)

    async def respond(self, response: SendResultT | ErrorData) -> None:
        """Send a response for this request.

        Must be called within a context manager block.
        Raises:
            RuntimeError: If not used within a context manager
            AssertionError: If request was already responded to
        """
        if not self._entered:
            raise RuntimeError("RequestResponder must be used as a context manager")
        assert not self._completed, "Request already responded to"

        if not self.cancelled:
            self._completed = True

            await self._session._send_response(  # type: ignore[reportPrivateUsage]
                request_id=self.request_id, response=response
            )

    async def cancel(self) -> None:
        """Cancel this request and mark it as completed."""
        if not self._entered:
            raise RuntimeError("RequestResponder must be used as a context manager")
        if not self._cancel_scope:
            raise RuntimeError("No active cancel scope")

        self._cancel_scope.cancel()
        self._completed = True  # Mark as completed so it's removed from in_flight
        # Send an error response to indicate cancellation
        await self._session._send_response(  # type: ignore[reportPrivateUsage]
            request_id=self.request_id,
            response=ErrorData(code=0, message="Request cancelled", data=None),
        )

    @property
    def in_flight(self) -> bool:
        return not self._completed and not self.cancelled

    @property
    def cancelled(self) -> bool:
        return self._cancel_scope.cancel_called


class BaseSession(
    Generic[
        SendRequestT,
        SendNotificationT,
        SendResultT,
        ReceiveRequestT,
        ReceiveNotificationT,
    ],
):
    """
    Implements an MCP "session" on top of read/write streams, including features
    like request/response linking, notifications, and progress.

    This class is an async context manager that automatically starts processing
    messages when entered.
    """

    _response_streams: dict[RequestId, MemoryObjectSendStream[JSONRPCResponse | JSONRPCError]]
    _request_id: int
    _in_flight: dict[RequestId, RequestResponder[ReceiveRequestT, SendResultT]]
    _progress_callbacks: dict[RequestId, ProgressFnT]

    def __init__(
        self,
        read_stream: MemoryObjectReceiveStream[SessionMessage | Exception],
        write_stream: MemoryObjectSendStream[SessionMessage],
        receive_request_type: type[ReceiveRequestT],
        receive_notification_type: type[ReceiveNotificationT],
        # If none, reading will never time out
        read_timeout_seconds: timedelta | None = None,
    ) -> None:
        self._read_stream = read_stream
        self._write_stream = write_stream
        self._response_streams = {}
        self._request_id = 0
        self._receive_request_type = receive_request_type
        self._receive_notification_type = receive_notification_type
        self._session_read_timeout_seconds = read_timeout_seconds
        self._in_flight = {}
<<<<<<< HEAD
        self._receive_loop_alive = None

=======
        self._progress_callbacks = {}
>>>>>>> c3717e7a
        self._exit_stack = AsyncExitStack()

    async def __aenter__(self) -> Self:
        self._task_group = anyio.create_task_group()
        await self._task_group.__aenter__()
        self._task_group.start_soon(self._receive_loop)
        return self

    async def __aexit__(
        self,
        exc_type: type[BaseException] | None,
        exc_val: BaseException | None,
        exc_tb: TracebackType | None,
    ) -> bool | None:
        await self._exit_stack.aclose()
        # Using BaseSession as a context manager should not block on exit (this
        # would be very surprising behavior), so make sure to cancel the tasks
        # in the task group.
        self._task_group.cancel_scope.cancel()
        if self._receive_loop_alive:
            return await self._task_group.__aexit__(exc_type, exc_val, exc_tb)
        return False

    async def send_request(
        self,
        request: SendRequestT,
        result_type: type[ReceiveResultT],
        request_read_timeout_seconds: timedelta | None = None,
        metadata: MessageMetadata = None,
        progress_callback: ProgressFnT | None = None,
    ) -> ReceiveResultT:
        """
        Sends a request and wait for a response. Raises an McpError if the
        response contains an error. If a request read timeout is provided, it
        will take precedence over the session read timeout.

        Do not use this method to emit notifications! Use send_notification()
        instead.
        """
        request_id = self._request_id
        self._request_id = request_id + 1

        response_stream, response_stream_reader = anyio.create_memory_object_stream[JSONRPCResponse | JSONRPCError](1)
        self._response_streams[request_id] = response_stream

        # Set up progress token if progress callback is provided
        request_data = request.model_dump(by_alias=True, mode="json", exclude_none=True)
        if progress_callback is not None:
            # Use request_id as progress token
            if "params" not in request_data:
                request_data["params"] = {}
            if "_meta" not in request_data["params"]:
                request_data["params"]["_meta"] = {}
            request_data["params"]["_meta"]["progressToken"] = request_id
            # Store the callback for this request
            self._progress_callbacks[request_id] = progress_callback

        try:
<<<<<<< HEAD
            with anyio.fail_after(
                None
                if self._read_timeout_seconds is None
                else self._read_timeout_seconds.total_seconds()
            ):
                async with response_stream_reader:
                    async for response_or_error in response_stream_reader:
                        if isinstance(response_or_error, JSONRPCError):
                            raise McpError(response_or_error.error)
                        else:
                            return result_type.model_validate(response_or_error.result)
        except TimeoutError:
            raise McpError(
                ErrorData(
                    code=httpx.codes.REQUEST_TIMEOUT,
                    message=(
                        f"Timed out while waiting for response to "
                        f"{request.__class__.__name__}. Waited "
                        f"{self._read_timeout_seconds} seconds."
                    ),
                )
            )

    async def send_notification(self, notification: SendNotificationT) -> None:
=======
            jsonrpc_request = JSONRPCRequest(
                jsonrpc="2.0",
                id=request_id,
                **request_data,
            )

            await self._write_stream.send(SessionMessage(message=JSONRPCMessage(jsonrpc_request), metadata=metadata))

            # request read timeout takes precedence over session read timeout
            timeout = None
            if request_read_timeout_seconds is not None:
                timeout = request_read_timeout_seconds.total_seconds()
            elif self._session_read_timeout_seconds is not None:
                timeout = self._session_read_timeout_seconds.total_seconds()

            try:
                with anyio.fail_after(timeout):
                    response_or_error = await response_stream_reader.receive()
            except TimeoutError:
                raise McpError(
                    ErrorData(
                        code=httpx.codes.REQUEST_TIMEOUT,
                        message=(
                            f"Timed out while waiting for response to "
                            f"{request.__class__.__name__}. Waited "
                            f"{timeout} seconds."
                        ),
                    )
                )

            if isinstance(response_or_error, JSONRPCError):
                raise McpError(response_or_error.error)
            else:
                return result_type.model_validate(response_or_error.result)

        finally:
            self._response_streams.pop(request_id, None)
            self._progress_callbacks.pop(request_id, None)
            await response_stream.aclose()
            await response_stream_reader.aclose()

    async def send_notification(
        self,
        notification: SendNotificationT,
        related_request_id: RequestId | None = None,
    ) -> None:
>>>>>>> c3717e7a
        """
        Emits a notification, which is a one-way message that does not expect
        a response.
        """
        # Some transport implementations may need to set the related_request_id
        # to attribute to the notifications to the request that triggered them.
        jsonrpc_notification = JSONRPCNotification(
            jsonrpc="2.0",
            **notification.model_dump(by_alias=True, mode="json", exclude_none=True),
        )
        session_message = SessionMessage(
            message=JSONRPCMessage(jsonrpc_notification),
            metadata=ServerMessageMetadata(related_request_id=related_request_id) if related_request_id else None,
        )
        await self._write_stream.send(session_message)

    async def _send_response(self, request_id: RequestId, response: SendResultT | ErrorData) -> None:
        if isinstance(response, ErrorData):
            jsonrpc_error = JSONRPCError(jsonrpc="2.0", id=request_id, error=response)
            session_message = SessionMessage(message=JSONRPCMessage(jsonrpc_error))
            await self._write_stream.send(session_message)
        else:
            jsonrpc_response = JSONRPCResponse(
                jsonrpc="2.0",
                id=request_id,
                result=response.model_dump(by_alias=True, mode="json", exclude_none=True),
            )
            session_message = SessionMessage(message=JSONRPCMessage(jsonrpc_response))
            await self._write_stream.send(session_message)

    async def _receive_loop(self) -> None:
        @asynccontextmanager
        async def receive_loop_status():
            try:
                self._receive_loop_alive = True
                yield
            finally:
                self._receive_loop_alive = False

        async with (
            self._read_stream,
            self._write_stream,
            self._exit_stack,
            receive_loop_status()
        ):
            try:
                async for message in self._read_stream:
                    if isinstance(message, Exception):
                        await self._handle_incoming(message)
                    elif isinstance(message.message.root, JSONRPCRequest):
                        try:
                            validated_request = self._receive_request_type.model_validate(
                                message.message.root.model_dump(by_alias=True, mode="json", exclude_none=True)
                            )
                            responder = RequestResponder(
                                request_id=message.message.root.id,
                                request_meta=validated_request.root.params.meta
                                if validated_request.root.params
                                else None,
                                request=validated_request,
                                session=self,
                                on_complete=lambda r: self._in_flight.pop(r.request_id, None),
                                message_metadata=message.metadata,
                            )
                            self._in_flight[responder.request_id] = responder
                            await self._received_request(responder)

                            if not responder._completed:  # type: ignore[reportPrivateUsage]
                                await self._handle_incoming(responder)
                        except Exception as e:
                            # For request validation errors, send a proper JSON-RPC error
                            # response instead of crashing the server
                            logging.warning(f"Failed to validate request: {e}")
                            logging.debug(f"Message that failed validation: {message.message.root}")
                            error_response = JSONRPCError(
                                jsonrpc="2.0",
                                id=message.message.root.id,
                                error=ErrorData(
                                    code=INVALID_PARAMS,
                                    message="Invalid request parameters",
                                    data="",
                                ),
                            )
                            session_message = SessionMessage(message=JSONRPCMessage(error_response))
                            await self._write_stream.send(session_message)

                    elif isinstance(message.message.root, JSONRPCNotification):
                        try:
                            notification = self._receive_notification_type.model_validate(
                                message.message.root.model_dump(by_alias=True, mode="json", exclude_none=True)
                            )
                            # Handle cancellation notifications
                            if isinstance(notification.root, CancelledNotification):
                                cancelled_id = notification.root.params.requestId
                                if cancelled_id in self._in_flight:
                                    await self._in_flight[cancelled_id].cancel()
                            else:
                                # Handle progress notifications callback
                                if isinstance(notification.root, ProgressNotification):
                                    progress_token = notification.root.params.progressToken
                                    # If there is a progress callback for this token,
                                    # call it with the progress information
                                    if progress_token in self._progress_callbacks:
                                        callback = self._progress_callbacks[progress_token]
                                        await callback(
                                            notification.root.params.progress,
                                            notification.root.params.total,
                                            notification.root.params.message,
                                        )
                                await self._received_notification(notification)
                                await self._handle_incoming(notification)
                        except Exception as e:
                            # For other validation errors, log and continue
                            logging.warning(
                                f"Failed to validate notification: {e}. Message was: {message.message.root}"
                            )
                    else:  # Response or error
                        stream = self._response_streams.pop(message.message.root.id, None)
                        if stream:
                            await stream.send(message.message.root)
                        else:
                            await self._handle_incoming(
                                RuntimeError(f"Received response with an unknown request ID: {message}")
                            )

            except anyio.ClosedResourceError:
                # This is expected when the client disconnects abruptly.
                # Without this handler, the exception would propagate up and
                # crash the server's task group.
                logging.debug("Read stream closed by client")
            except Exception as e:
                # Other exceptions are not expected and should be logged. We purposefully
                # catch all exceptions here to avoid crashing the server.
                logging.exception(f"Unhandled exception in receive loop: {e}")
            finally:
                # after the read stream is closed, we need to send errors
                # to any pending requests
                for id, stream in self._response_streams.items():
                    error = ErrorData(code=CONNECTION_CLOSED, message="Connection closed")
                    try:
                        await stream.send(JSONRPCError(jsonrpc="2.0", id=id, error=error))
                        await stream.aclose()
                    except Exception:
                        # Stream might already be closed
                        pass
                self._response_streams.clear()

    async def _received_request(self, responder: RequestResponder[ReceiveRequestT, SendResultT]) -> None:
        """
        Can be overridden by subclasses to handle a request without needing to
        listen on the message stream.

        If the request is responded to within this method, it will not be
        forwarded on to the message stream.
        """

    async def _received_notification(self, notification: ReceiveNotificationT) -> None:
        """
        Can be overridden by subclasses to handle a notification without needing
        to listen on the message stream.
        """

    async def send_progress_notification(
        self,
        progress_token: str | int,
        progress: float,
        total: float | None = None,
        message: str | None = None,
    ) -> None:
        """
        Sends a progress notification for a request that is currently being
        processed.
        """

    async def _handle_incoming(
        self,
        req: RequestResponder[ReceiveRequestT, SendResultT] | ReceiveNotificationT | Exception,
    ) -> None:
        """A generic handler for incoming messages. Overwritten by subclasses."""
        pass<|MERGE_RESOLUTION|>--- conflicted
+++ resolved
@@ -195,12 +195,8 @@
         self._receive_notification_type = receive_notification_type
         self._session_read_timeout_seconds = read_timeout_seconds
         self._in_flight = {}
-<<<<<<< HEAD
+        self._progress_callbacks = {}
         self._receive_loop_alive = None
-
-=======
-        self._progress_callbacks = {}
->>>>>>> c3717e7a
         self._exit_stack = AsyncExitStack()
 
     async def __aenter__(self) -> Self:
@@ -259,32 +255,6 @@
             self._progress_callbacks[request_id] = progress_callback
 
         try:
-<<<<<<< HEAD
-            with anyio.fail_after(
-                None
-                if self._read_timeout_seconds is None
-                else self._read_timeout_seconds.total_seconds()
-            ):
-                async with response_stream_reader:
-                    async for response_or_error in response_stream_reader:
-                        if isinstance(response_or_error, JSONRPCError):
-                            raise McpError(response_or_error.error)
-                        else:
-                            return result_type.model_validate(response_or_error.result)
-        except TimeoutError:
-            raise McpError(
-                ErrorData(
-                    code=httpx.codes.REQUEST_TIMEOUT,
-                    message=(
-                        f"Timed out while waiting for response to "
-                        f"{request.__class__.__name__}. Waited "
-                        f"{self._read_timeout_seconds} seconds."
-                    ),
-                )
-            )
-
-    async def send_notification(self, notification: SendNotificationT) -> None:
-=======
             jsonrpc_request = JSONRPCRequest(
                 jsonrpc="2.0",
                 id=request_id,
@@ -302,7 +272,8 @@
 
             try:
                 with anyio.fail_after(timeout):
-                    response_or_error = await response_stream_reader.receive()
+                    async with response_stream_reader:
+                        response_or_error = await response_stream_reader.receive()
             except TimeoutError:
                 raise McpError(
                     ErrorData(
@@ -331,7 +302,6 @@
         notification: SendNotificationT,
         related_request_id: RequestId | None = None,
     ) -> None:
->>>>>>> c3717e7a
         """
         Emits a notification, which is a one-way message that does not expect
         a response.
@@ -371,12 +341,7 @@
             finally:
                 self._receive_loop_alive = False
 
-        async with (
-            self._read_stream,
-            self._write_stream,
-            self._exit_stack,
-            receive_loop_status()
-        ):
+        async with self._read_stream, self._write_stream, self._exit_stack, receive_loop_status():
             try:
                 async for message in self._read_stream:
                     if isinstance(message, Exception):
